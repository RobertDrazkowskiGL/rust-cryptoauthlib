#[macro_use]
extern crate strum_macros; // 0.10.0
#[macro_use]
extern crate lazy_static;

include!("types.rs");
include!("constants.rs");

mod atca_iface_cfg;
mod hw_impl;
mod sw_impl;
#[cfg(test)]
mod unit_tests;

pub trait AteccDeviceTrait {
    /// Request ATECC to generate a vector of random bytes
    fn random(&self, rand_out: &mut Vec<u8>) -> AtcaStatus;
    /// Request ATECC to compute a message hash (SHA256)
    fn sha(&self, message: Vec<u8>, digest: &mut Vec<u8>) -> AtcaStatus;
    /// Execute a Nonce command in pass-through mode to load one of the
    /// device's internal buffers with a fixed value.
    /// For the ATECC608A, available targets are TempKey (32 or 64 bytes), Message
    /// Digest Buffer (32 or 64 bytes), or the Alternate Key Buffer (32 bytes). For
    /// all other devices, only TempKey (32 bytes) is available.
    fn nonce(&self, target: NonceTarget, data: &[u8]) -> AtcaStatus;
    /// Execute a Nonce command to generate a random nonce combining a host
    /// nonce and a device random number.
    fn nonce_rand(&self, host_nonce: &[u8], rand_out: &mut Vec<u8>) -> AtcaStatus;
    /// Request ATECC to generate a cryptographic key
    fn gen_key(&self, key_type: KeyType, slot_number: u8) -> AtcaStatus;
    /// Request ATECC to import a cryptographic key
    fn import_key(&self, key_type: KeyType, key_data: &[u8], slot_number: u8) -> AtcaStatus;
    /// Function to calculate the public key from an existing private key in a slot
    fn get_public_key(&self, slot_number: u8, public_key: &mut Vec<u8>) -> AtcaStatus;
    /// Request ATECC to generate an ECDSA signature
    fn sign_hash(&self, mode: SignMode, slot_number: u8, signature: &mut Vec<u8>) -> AtcaStatus;
    /// Request ATECC to verify ECDSA signature
    fn verify_hash(
        &self,
        mode: VerifyMode,
        hash: &[u8],
        signature: &[u8],
    ) -> Result<bool, AtcaStatus>;
    /// Request ATECC to return own device type
    fn get_device_type(&self) -> AtcaDeviceType;
    /// Request ATECC to check if its configuration is locked.
    /// If true, a chip can be used for cryptographic operations
    fn configuration_is_locked(&self) -> Result<bool, AtcaStatus>;
    /// Request ATECC to check if its Data Zone is locked.
    /// If true, a chip can be used for cryptographic operations
    fn data_zone_is_locked(&self) -> bool;
    /// Request ATECC to read and return own configuration zone.
    /// Note: this function returns raw data, function get_config(..) implements a more
    /// structured return value.
    fn read_config_zone(&self, config_data: &mut Vec<u8>) -> AtcaStatus;
    /// Compare internal config zone contents vs. config_data.
    /// Diagnostic function.
    fn cmp_config_zone(&self, config_data: &mut Vec<u8>, same_config: &mut bool) -> AtcaStatus;
    /// Returns a structure containing configuration data read from ATECC
    /// during initialization of the AteccDevice object.
    fn get_config(&self, atca_slots: &mut Vec<AtcaSlot>) -> AtcaStatus;
    /// A generic function that reads data from the chip
    fn read_zone(
        &self,
        zone: u8,
        slot: u16,
        block: u8,
        offset: u8,
        data: &mut Vec<u8>,
        len: u8,
    ) -> AtcaStatus;
    /// Command accesses some static or dynamic information from the ATECC chip
    fn info_cmd(&self, _command: InfoCmdType) -> Result<Vec<u8>, AtcaStatus>;
    /// Get serial number of the ATECC device
    fn get_serial_number(&self) -> [u8; ATCA_SERIAL_NUM_SIZE];
    ///
    fn is_aes_enabled(&self) -> bool;
    /// ATECC device instance destructor
    fn release(&self) -> AtcaStatus;
}

pub type AteccDevice = Box<dyn AteccDeviceTrait + Send + Sync>;

pub fn setup_atecc_device(r_iface_cfg: AtcaIfaceCfg) -> Result<AteccDevice, String> {
    match r_iface_cfg.devtype {
<<<<<<< HEAD
        AtcaDeviceType::AtcaTestDevSuccess | AtcaDeviceType::AtcaTestDevFail => {
=======
        AtcaDeviceType::AtcaTestDevSuccess 
        | AtcaDeviceType::AtcaTestDevFail 
        | AtcaDeviceType::AtcaTestDevFailUnimplemented => {
>>>>>>> 47d0d03e
            match sw_impl::AteccDevice::new(r_iface_cfg) {
                Ok(x) => Ok(Box::new(x)),
                Err(err) => Err(err),
            }
        }
        AtcaDeviceType::AtcaDevUnknown => {
            Err(String::from("Attempting to create an unknown device type"))
        }
        _ => match hw_impl::AteccDevice::new(r_iface_cfg) {
            Ok(x) => Ok(Box::new(x)),
            Err(err) => Err(err),
        },
<<<<<<< HEAD
=======
    }
}

impl AtcaSlot {
    pub fn is_valid(self) -> bool {
        // As long as exclusive range is experimental, this should work.
        // self.id is always greater than 0
        self.id < ATCA_ATECC_SLOTS_COUNT
>>>>>>> 47d0d03e
    }
}<|MERGE_RESOLUTION|>--- conflicted
+++ resolved
@@ -83,13 +83,9 @@
 
 pub fn setup_atecc_device(r_iface_cfg: AtcaIfaceCfg) -> Result<AteccDevice, String> {
     match r_iface_cfg.devtype {
-<<<<<<< HEAD
-        AtcaDeviceType::AtcaTestDevSuccess | AtcaDeviceType::AtcaTestDevFail => {
-=======
         AtcaDeviceType::AtcaTestDevSuccess 
         | AtcaDeviceType::AtcaTestDevFail 
         | AtcaDeviceType::AtcaTestDevFailUnimplemented => {
->>>>>>> 47d0d03e
             match sw_impl::AteccDevice::new(r_iface_cfg) {
                 Ok(x) => Ok(Box::new(x)),
                 Err(err) => Err(err),
@@ -102,8 +98,6 @@
             Ok(x) => Ok(Box::new(x)),
             Err(err) => Err(err),
         },
-<<<<<<< HEAD
-=======
     }
 }
 
@@ -112,6 +106,5 @@
         // As long as exclusive range is experimental, this should work.
         // self.id is always greater than 0
         self.id < ATCA_ATECC_SLOTS_COUNT
->>>>>>> 47d0d03e
     }
 }