--- conflicted
+++ resolved
@@ -199,6 +199,19 @@
             cryptoauthlib_sys::atcab_release()
         })
     } // AteccDevice::release()
+
+    pub fn get_config(&self, atca_slots: &mut Vec<AtcaSlot>) -> AtcaStatus {
+        let mut config_data = Vec::new();
+        let err = self.read_config_zone(&mut config_data);
+        if AtcaStatus::AtcaSuccess != err {
+            return err;
+        }
+        if config_data.len() != self.get_config_buffer_size() {
+            return AtcaStatus::AtcaBadParam;
+        }
+        atcab_get_config_from_config_zone(&config_data, atca_slots);
+        AtcaStatus::AtcaSuccess
+    }
 }
 
 pub fn atca_iface_setup_i2c(
@@ -245,108 +258,6 @@
     Ok(atca_iface_cfg)
 }
 
-//
-// Obsolete section - everything below will be gone soon
-//
-
-// Unfortunately cryptoauthlib takes ATCAIfaceCfg pointer as a field inside
-// _gDevice->mIface->mIfaceCFG, so it _must_ be taken from heap.bool
-// It adds several lines of code to implement it...
-static mut GLOBAL_IFACE_CFG_PTR: *mut cryptoauthlib_sys::ATCAIfaceCfg =
-    0 as *mut cryptoauthlib_sys::ATCAIfaceCfg;
-
-/// Creates a global ATCADevice object used by Basic API.
-pub fn atcab_init(r_iface_cfg: AtcaIfaceCfg) -> AtcaStatus {
-    let mut iface_cfg_ptr;
-    let allow_allocation: bool =
-        unsafe { GLOBAL_IFACE_CFG_PTR == std::ptr::null_mut::<cryptoauthlib_sys::ATCAIfaceCfg>() };
-    if allow_allocation {
-        iface_cfg_ptr = Box::new(match rust2c::r2c_atca_iface_cfg(r_iface_cfg) {
-            Some(x) => x,
-            None => return AtcaStatus::AtcaBadParam,
-        });
-        unsafe { GLOBAL_IFACE_CFG_PTR = &mut *iface_cfg_ptr };
-        std::mem::forget(iface_cfg_ptr);
-    }
-
-    c2rust::c2r_enum_status(unsafe { cryptoauthlib_sys::atcab_init(GLOBAL_IFACE_CFG_PTR) })
-}
-
-/// Use the SHA command to compute a SHA-256 digest.
-pub fn atcab_sha(message: Vec<u8>, digest: &mut Vec<u8>) -> AtcaStatus {
-    let length: u16 = match u16::try_from(message.len()) {
-        Ok(val) => val,
-        Err(_) => return AtcaStatus::AtcaBadParam,
-    };
-
-    let digest_size: usize = cryptoauthlib_sys::ATCA_SHA2_256_DIGEST_SIZE as usize;
-
-    if digest.len() != digest_size {
-        digest.resize(digest_size, 0);
-    }
-
-    c2rust::c2r_enum_status(unsafe {
-        cryptoauthlib_sys::atcab_sha(length, message.as_ptr(), digest.as_mut_ptr())
-    })
-}
-
-/// Get the global device object
-pub fn atcab_get_device() -> AtcaDevice {
-    AtcaDevice {
-        dev: unsafe { cryptoauthlib_sys::atcab_get_device() },
-    }
-}
-
-pub fn atcab_get_device_type() -> AtcaDeviceType {
-    c2rust::c2r_enum_devtype(unsafe { cryptoauthlib_sys::atcab_get_device_type() })
-}
-
-pub fn atcab_random(rand_out: &mut Vec<u8>) -> AtcaStatus {
-    if rand_out.len() != ATCA_RANDOM_BUFFER_SIZE {
-        rand_out.resize(ATCA_RANDOM_BUFFER_SIZE, 0);
-    }
-
-    c2rust::c2r_enum_status(unsafe { cryptoauthlib_sys::atcab_random(rand_out.as_mut_ptr()) })
-}
-
-fn atcab_is_locked(zone: u8, is_locked: *mut bool) -> AtcaStatus {
-    c2rust::c2r_enum_status(unsafe { cryptoauthlib_sys::atcab_is_locked(zone, is_locked) })
-}
-
-pub fn atcab_configuration_is_locked(is_locked: &mut bool) -> AtcaStatus {
-    atcab_is_locked(ATCA_ZONE_CONFIG, is_locked)
-}
-
-fn atcab_get_config_buffer_size() -> usize {
-    let device_type = atcab_get_device_type();
-    match device_type {
-        AtcaDeviceType::ATECC508A | AtcaDeviceType::ATECC608A | AtcaDeviceType::ATECC108A => {
-            ATCA_ATECC_CONFIG_BUFFER_SIZE
-        }
-        _ => ATCA_ATSHA_CONFIG_BUFFER_SIZE,
-    }
-}
-
-pub fn atcab_read_config_zone(config_data: &mut Vec<u8>) -> AtcaStatus {
-    let buffer_size = atcab_get_config_buffer_size();
-    if config_data.len() != buffer_size {
-        config_data.resize(buffer_size, 0);
-    }
-    c2rust::c2r_enum_status(unsafe {
-        cryptoauthlib_sys::atcab_read_config_zone(config_data.as_mut_ptr())
-    })
-}
-
-pub fn atcab_cmp_config_zone(config_data: &mut Vec<u8>, same_config: &mut bool) -> AtcaStatus {
-    let buffer_size = atcab_get_config_buffer_size();
-    if config_data.len() != buffer_size {
-        return AtcaStatus::AtcaBadParam;
-    }
-    c2rust::c2r_enum_status(unsafe {
-        cryptoauthlib_sys::atcab_cmp_config_zone(config_data.as_mut_ptr(), same_config)
-    })
-}
-
 fn atcab_get_bit_value(byte: u8, bit_pos: u8) -> bool {
     if bit_pos < 8 {
         ((byte >> bit_pos) & 1) != 0
@@ -375,14 +286,10 @@
     }
 }
 
-pub fn atcab_get_config(config_data: &[u8], atca_slots: &mut Vec<AtcaSlot>) -> AtcaStatus {
+fn atcab_get_config_from_config_zone(config_data: &[u8], atca_slots: &mut Vec<AtcaSlot>) {
     const IDX_SLOT_LOCKED: usize = 88;
     const IDX_SLOT_CONFIG: usize = 20;
     const IDX_KEY_CONFIG: usize = 96;
-    if config_data.len() != atcab_get_config_buffer_size() {
-        return AtcaStatus::AtcaBadParam;
-    }
-    *atca_slots = Vec::new();
     for _id in 0..ATCA_ATECC_SLOTS {
         let _slot_cfg_pos = IDX_SLOT_CONFIG + (_id * 2) as usize;
         let _key_cfg_pos = IDX_KEY_CONFIG + (_id * 2) as usize;
@@ -426,253 +333,164 @@
         };
         atca_slots.push(slot);
     }
+}
+
+//
+// Obsolete section - everything below will be gone soon
+//
+
+// Unfortunately cryptoauthlib takes ATCAIfaceCfg pointer as a field inside
+// _gDevice->mIface->mIfaceCFG, so it _must_ be taken from heap.bool
+// It adds several lines of code to implement it...
+static mut GLOBAL_IFACE_CFG_PTR: *mut cryptoauthlib_sys::ATCAIfaceCfg =
+    0 as *mut cryptoauthlib_sys::ATCAIfaceCfg;
+
+/// Creates a global ATCADevice object used by Basic API.
+pub fn atcab_init(r_iface_cfg: AtcaIfaceCfg) -> AtcaStatus {
+    let mut iface_cfg_ptr;
+    let allow_allocation: bool =
+        unsafe { GLOBAL_IFACE_CFG_PTR == std::ptr::null_mut::<cryptoauthlib_sys::ATCAIfaceCfg>() };
+    if allow_allocation {
+        iface_cfg_ptr = Box::new(match rust2c::r2c_atca_iface_cfg(r_iface_cfg) {
+            Some(x) => x,
+            None => return AtcaStatus::AtcaBadParam,
+        });
+        unsafe { GLOBAL_IFACE_CFG_PTR = &mut *iface_cfg_ptr };
+        std::mem::forget(iface_cfg_ptr);
+    }
+
+    c2rust::c2r_enum_status(unsafe { cryptoauthlib_sys::atcab_init(GLOBAL_IFACE_CFG_PTR) })
+}
+
+/// Use the SHA command to compute a SHA-256 digest.
+pub fn atcab_sha(message: Vec<u8>, digest: &mut Vec<u8>) -> AtcaStatus {
+    let length: u16 = match u16::try_from(message.len()) {
+        Ok(val) => val,
+        Err(_) => return AtcaStatus::AtcaBadParam,
+    };
+
+    let digest_size: usize = cryptoauthlib_sys::ATCA_SHA2_256_DIGEST_SIZE as usize;
+
+    if digest.len() != digest_size {
+        digest.resize(digest_size, 0);
+    }
+
+    c2rust::c2r_enum_status(unsafe {
+        cryptoauthlib_sys::atcab_sha(length, message.as_ptr(), digest.as_mut_ptr())
+    })
+}
+
+/// Get the global device object
+pub fn atcab_get_device() -> AtcaDevice {
+    AtcaDevice {
+        dev: unsafe { cryptoauthlib_sys::atcab_get_device() },
+    }
+}
+
+pub fn atcab_get_device_type() -> AtcaDeviceType {
+    c2rust::c2r_enum_devtype(unsafe { cryptoauthlib_sys::atcab_get_device_type() })
+}
+
+pub fn atcab_random(rand_out: &mut Vec<u8>) -> AtcaStatus {
+    if rand_out.len() != ATCA_RANDOM_BUFFER_SIZE {
+        rand_out.resize(ATCA_RANDOM_BUFFER_SIZE, 0);
+    }
+
+    c2rust::c2r_enum_status(unsafe { cryptoauthlib_sys::atcab_random(rand_out.as_mut_ptr()) })
+}
+
+fn atcab_is_locked(zone: u8, is_locked: *mut bool) -> AtcaStatus {
+    c2rust::c2r_enum_status(unsafe { cryptoauthlib_sys::atcab_is_locked(zone, is_locked) })
+}
+
+pub fn atcab_configuration_is_locked(is_locked: &mut bool) -> AtcaStatus {
+    atcab_is_locked(ATCA_ZONE_CONFIG, is_locked)
+}
+
+fn atcab_get_config_buffer_size() -> usize {
+    let device_type = atcab_get_device_type();
+    match device_type {
+        AtcaDeviceType::ATECC508A | AtcaDeviceType::ATECC608A | AtcaDeviceType::ATECC108A => {
+            ATCA_ATECC_CONFIG_BUFFER_SIZE
+        }
+        _ => ATCA_ATSHA_CONFIG_BUFFER_SIZE,
+    }
+}
+
+pub fn atcab_read_config_zone(config_data: &mut Vec<u8>) -> AtcaStatus {
+    let buffer_size = atcab_get_config_buffer_size();
+    if config_data.len() != buffer_size {
+        config_data.resize(buffer_size, 0);
+    }
+    c2rust::c2r_enum_status(unsafe {
+        cryptoauthlib_sys::atcab_read_config_zone(config_data.as_mut_ptr())
+    })
+}
+
+pub fn atcab_cmp_config_zone(config_data: &mut Vec<u8>, same_config: &mut bool) -> AtcaStatus {
+    let buffer_size = atcab_get_config_buffer_size();
+    if config_data.len() != buffer_size {
+        return AtcaStatus::AtcaBadParam;
+    }
+    c2rust::c2r_enum_status(unsafe {
+        cryptoauthlib_sys::atcab_cmp_config_zone(config_data.as_mut_ptr(), same_config)
+    })
+}
+
+pub fn atcab_get_config(config_data: &[u8], atca_slots: &mut Vec<AtcaSlot>) -> AtcaStatus {
+    const IDX_SLOT_LOCKED: usize = 88;
+    const IDX_SLOT_CONFIG: usize = 20;
+    const IDX_KEY_CONFIG: usize = 96;
+    if config_data.len() != atcab_get_config_buffer_size() {
+        return AtcaStatus::AtcaBadParam;
+    }
+    *atca_slots = Vec::new();
+    for _id in 0..ATCA_ATECC_SLOTS {
+        let _slot_cfg_pos = IDX_SLOT_CONFIG + (_id * 2) as usize;
+        let _key_cfg_pos = IDX_KEY_CONFIG + (_id * 2) as usize;
+        let _read_key = ReadKey {
+            encrypt_read: atcab_get_bit_value(config_data[_slot_cfg_pos], 6),
+            slot_number: config_data[_slot_cfg_pos] & 0b00001111,
+        };
+        let _ecc_key_attr = EccKeyAttr {
+            is_private: atcab_get_bit_value(config_data[_key_cfg_pos], 0),
+            ext_sign: atcab_get_bit_value(config_data[_slot_cfg_pos], 0),
+            int_sign: atcab_get_bit_value(config_data[_slot_cfg_pos], 1),
+            ecdh_operation: atcab_get_bit_value(config_data[_slot_cfg_pos], 2),
+            ecdh_secret_out: atcab_get_bit_value(config_data[_slot_cfg_pos], 3),
+        };
+        let _config = SlotConfig {
+            write_config: atcab_get_write_config(config_data[_slot_cfg_pos + 1] >> 4),
+            key_type: atcab_get_key_type(config_data[_key_cfg_pos] >> 2),
+            read_key: _read_key,
+            ecc_key_attr: _ecc_key_attr,
+            x509id: (config_data[_key_cfg_pos + 1] >> 6) & 0b00000011,
+            auth_key: config_data[_key_cfg_pos + 1] & 0b00001111,
+            write_key: config_data[_slot_cfg_pos + 1] & 0b00001111,
+            is_secret: atcab_get_bit_value(config_data[_slot_cfg_pos], 7),
+            limited_use: atcab_get_bit_value(config_data[_slot_cfg_pos], 5),
+            no_mac: atcab_get_bit_value(config_data[_slot_cfg_pos], 4),
+            persistent_disable: atcab_get_bit_value(config_data[_key_cfg_pos + 1], 4),
+            req_auth: atcab_get_bit_value(config_data[_key_cfg_pos], 7),
+            req_random: atcab_get_bit_value(config_data[_key_cfg_pos], 6),
+            lockable: atcab_get_bit_value(config_data[_key_cfg_pos], 5),
+            pub_info: atcab_get_bit_value(config_data[_key_cfg_pos], 1),
+        };
+        let slot = AtcaSlot {
+            id: _id,
+            is_locked: {
+                let _index = IDX_SLOT_LOCKED + (_id / 8) as usize;
+                let _bit_position = _id % 8;
+                let _bit_value = (config_data[_index] >> _bit_position) & 1;
+                _bit_value != 1
+            },
+            config: _config,
+        };
+        atca_slots.push(slot);
+    }
     AtcaStatus::AtcaSuccess
 }
 
 pub fn atcab_release() -> AtcaStatus {
     c2rust::c2r_enum_status(unsafe { cryptoauthlib_sys::atcab_release() })
-<<<<<<< HEAD
-=======
-}
-
-pub fn atca_iface_setup_i2c(
-    device_type: String,
-    wake_delay: u16,
-    rx_retries: i32,
-    // I2C salve address
-    slave_address: Option<u8>,
-    // I2C bus number
-    bus: Option<u8>,
-    // I2C baud rate
-    baud: Option<u32>,
-) -> Result<AtcaIfaceCfg, String> {
-    let atca_iface_cfg = AtcaIfaceCfg {
-        iface_type: AtcaIfaceType::AtcaI2cIface,
-        devtype: match device_type.as_str() {
-            "atecc608a" => AtcaDeviceType::ATECC608A,
-            "atecc508a" => AtcaDeviceType::ATECC508A,
-            _ => {
-                let e = "Unsupported device type ".to_owned() + device_type.as_str();
-                return Err(e);
-            }
-        },
-        iface: AtcaIface {
-            atcai2c: AtcaIfaceI2c {
-                // unwrap_or_else_return()?
-                slave_address: match slave_address {
-                    Some(x) => x,
-                    _ => return Err("missing i2c slave address".to_owned()),
-                },
-                bus: match bus {
-                    Some(x) => x,
-                    _ => return Err("missing i2c bus".to_owned()),
-                },
-                baud: match baud {
-                    Some(x) => x,
-                    _ => return Err("missing i2c baud rate".to_owned()),
-                },
-            },
-        },
-        rx_retries,
-        wake_delay,
-    };
-    Ok(atca_iface_cfg)
-}
-
-#[cfg(test)]
-mod tests {
-    use serde::Deserialize;
-    use serial_test::serial;
-    use std::fs::read_to_string;
-    use std::path::Path;
-
-    #[derive(Deserialize)]
-    struct Config {
-        pub device: Device,
-        pub interface: Interface,
-    }
-
-    #[derive(Deserialize)]
-    struct Device {
-        pub device_type: String,
-        pub iface_type: String,
-        pub wake_delay: u16,
-        pub rx_retries: i32,
-    }
-
-    #[derive(Deserialize)]
-    struct Interface {
-        pub slave_address: u8,
-        pub bus: u8,
-        pub baud: u32,
-    }
-
-    #[allow(dead_code)]
-    fn atca_iface_setup() -> Result<super::AtcaIfaceCfg, String> {
-        let config_path = Path::new("config.toml");
-        let config_string = read_to_string(config_path).expect("file not found");
-        let config: Config = toml::from_str(&config_string).unwrap();
-        match config.device.iface_type.as_str() {
-            "i2c" => super::atca_iface_setup_i2c(
-                config.device.device_type,
-                config.device.wake_delay,
-                config.device.rx_retries,
-                Some(config.interface.slave_address),
-                Some(config.interface.bus),
-                Some(config.interface.baud),
-            ),
-            _ => Err("unsupported interface type".to_owned()),
-        }
-    }
-    #[test]
-    #[serial]
-    fn atcab_init() {
-        let atca_iface_cfg = atca_iface_setup();
-        match atca_iface_cfg {
-            Ok(x) => {
-                assert_eq!(x.iface_type.to_string(), "AtcaI2cIface");
-                assert_eq!(super::atcab_init(x).to_string(), "AtcaSuccess");
-            }
-            Err(e) => {
-                panic!("Error reading config.toml file: {}", e);
-            }
-        };
-        assert_eq!(super::atcab_release().to_string(), "AtcaSuccess");
-    }
-    #[test]
-    #[serial]
-    fn atcab_sha() {
-        let atca_iface_cfg = atca_iface_setup();
-        let mut digest: Vec<u8> = Vec::with_capacity(64);
-        assert_eq!(atca_iface_cfg.is_ok(), true);
-        assert_eq!(
-            super::atcab_init(atca_iface_cfg.unwrap()).to_string(),
-            "AtcaSuccess"
-        );
-
-        let test_message = "TestMessage";
-        let message = test_message.as_bytes().to_vec();
-
-        assert_eq!(
-            super::atcab_sha(message, &mut digest).to_string(),
-            "AtcaSuccess"
-        );
-        assert_eq!(super::atcab_release().to_string(), "AtcaSuccess");
-    }
-    #[test]
-    #[serial]
-    fn atcab_random() {
-        let atca_iface_cfg = atca_iface_setup();
-        let mut rand_out = Vec::with_capacity(32);
-        assert_eq!(atca_iface_cfg.is_ok(), true);
-        assert_eq!(
-            super::atcab_init(atca_iface_cfg.unwrap()).to_string(),
-            "AtcaSuccess"
-        );
-        assert_eq!(
-            super::atcab_random(&mut rand_out).to_string(),
-            "AtcaSuccess"
-        );
-        assert_eq!(super::atcab_release().to_string(), "AtcaSuccess");
-    }
-    #[test]
-    #[serial]
-    fn atcab_read_config_zone() {
-        use crate::ATCA_ATECC_CONFIG_BUFFER_SIZE;
-        let atca_iface_cfg = atca_iface_setup();
-        let mut config_data = Vec::with_capacity(1024);
-        assert_eq!(atca_iface_cfg.is_ok(), true);
-        assert_eq!(
-            super::atcab_init(atca_iface_cfg.unwrap()).to_string(),
-            "AtcaSuccess"
-        );
-        assert_eq!(
-            super::atcab_read_config_zone(&mut config_data).to_string(),
-            "AtcaSuccess"
-        );
-        match super::atcab_get_device_type() {
-            super::AtcaDeviceType::ATECC508A
-            | super::AtcaDeviceType::ATECC608A
-            | super::AtcaDeviceType::ATECC108A => {
-                assert_eq!(config_data.len(), ATCA_ATECC_CONFIG_BUFFER_SIZE);
-                assert_eq!(config_data[0], 0x01);
-                assert_eq!(config_data[1], 0x23);
-            }
-            _ => (),
-        };
-        assert_eq!(super::atcab_release().to_string(), "AtcaSuccess");
-    }
-    #[test]
-    #[serial]
-    fn atcab_cmp_config_zone() {
-        let atca_iface_cfg = atca_iface_setup();
-        let mut config_data = Vec::with_capacity(1024);
-        assert_eq!(atca_iface_cfg.is_ok(), true);
-        assert_eq!(
-            super::atcab_init(atca_iface_cfg.unwrap()).to_string(),
-            "AtcaSuccess"
-        );
-        assert_eq!(
-            super::atcab_read_config_zone(&mut config_data).to_string(),
-            "AtcaSuccess"
-        );
-        let mut same_config = false;
-        assert_eq!(
-            super::atcab_cmp_config_zone(&mut config_data, &mut same_config).to_string(),
-            "AtcaSuccess"
-        );
-        assert_eq!(same_config, true);
-        assert_eq!(super::atcab_release().to_string(), "AtcaSuccess");
-    }
-    #[test]
-    #[serial]
-    fn atcab_configuration_is_locked() {
-        let atca_iface_cfg = atca_iface_setup();
-        assert_eq!(atca_iface_cfg.is_ok(), true);
-        assert_eq!(
-            super::atcab_init(atca_iface_cfg.unwrap()).to_string(),
-            "AtcaSuccess"
-        );
-        let mut is_locked = false;
-        assert_eq!(
-            super::atcab_configuration_is_locked(&mut is_locked).to_string(),
-            "AtcaSuccess"
-        );
-        assert_eq!(is_locked, true);
-        assert_eq!(super::atcab_release().to_string(), "AtcaSuccess");
-    }
-    #[test]
-    #[serial]
-    fn atcab_get_config() {
-        // to be improved
-        use crate::ATCA_ATECC_SLOTS;
-        let atca_iface_cfg = atca_iface_setup();
-        let mut config_data = Vec::with_capacity(128);
-        assert_eq!(atca_iface_cfg.is_ok(), true);
-        assert_eq!(
-            super::atcab_init(atca_iface_cfg.unwrap()).to_string(),
-            "AtcaSuccess"
-        );
-        assert_eq!(
-            super::atcab_read_config_zone(&mut config_data).to_string(),
-            "AtcaSuccess"
-        );
-        config_data[88] = 0b10111111;
-        config_data[89] = 0b01111111;
-        config_data[20] = 0b10000000;
-        config_data[22] = 0b00000000;
-        let mut atca_slots: Vec<super::AtcaSlot> = Vec::new();
-        let result = super::atcab_get_config(&config_data, &mut atca_slots);
-        assert_eq!(result.to_string(), "AtcaSuccess");
-        assert_eq!(atca_slots.len(), usize::from(ATCA_ATECC_SLOTS));
-        assert_eq!(atca_slots[0].id, 0);
-        assert_eq!(atca_slots[15].id, 15);
-        assert_eq!(atca_slots[0].is_locked, false);
-        assert_eq!(atca_slots[6].is_locked, true);
-        assert_eq!(atca_slots[15].is_locked, true);
-        assert_eq!(atca_slots[0].config.is_secret, true);
-        assert_eq!(atca_slots[1].config.is_secret, false);
-        assert_eq!(super::atcab_release().to_string(), "AtcaSuccess");
-    }
->>>>>>> 9038b4f5
 }