use rand::{distributions::Standard, Rng};
// Only temporarily!
#[allow(unused_imports, deprecated)]
use super::{
    AtcaDeviceType, AtcaIface, AtcaIfaceCfg, AtcaIfaceCfgPtrWrapper, AtcaIfaceI2c, AtcaIfaceType,
    AtcaSlot, AtcaStatus, EccKeyAttr, InfoCmdType, KeyType, NonceTarget, OutputProtectionState,
    ReadKey, SignEcdsaParam, SignMode, SlotConfig, VerifyEcdsaParam, VerifyMode, WriteConfig,
};
use super::{ATCA_RANDOM_BUFFER_SIZE, ATCA_SERIAL_NUM_SIZE};

pub struct AteccDevice {
    dev_type: AtcaDeviceType,
}

// Software ATECC implements following functions:
// new(), random(), get_device_type(), configuration_is_locked(), get_config(), release().
// All aothers are considered to be mocked.
// Depending on set device type they either:
// - always fails
// - always succeed
// - fail if they are not implemented but only mocked.
impl Default for AteccDevice {
    fn default() -> AteccDevice {
        AteccDevice {
            dev_type: AtcaDeviceType::AtcaTestDevNone,
        }
    }
}

impl super::AteccDeviceTrait for AteccDevice {
    fn random(&self, rand_out: &mut Vec<u8>) -> AtcaStatus {
        let vector: Vec<u8> = rand::thread_rng()
            .sample_iter(Standard)
            .take(ATCA_RANDOM_BUFFER_SIZE)
            .collect();
        rand_out.resize(ATCA_RANDOM_BUFFER_SIZE, 0u8);
        rand_out.copy_from_slice(&vector);
        match self.dev_type {
            AtcaDeviceType::AtcaTestDevFailUnimplemented 
            | AtcaDeviceType::AtcaTestDevSuccess => AtcaStatus::AtcaSuccess,
            _ => AtcaStatus::AtcaUnimplemented,
        }
    }
    /// Request ATECC to compute a message hash (SHA256)
    fn sha(&self, _message: Vec<u8>, _digest: &mut Vec<u8>) -> AtcaStatus {
        self.default_dev_status()
    }
    /// Execute a Nonce command in pass-through mode to load one of the
    /// device's internal buffers with a fixed value.
    /// For the ATECC608A, available targets are TempKey (32 or 64 bytes), Message
    /// Digest Buffer (32 or 64 bytes), or the Alternate Key Buffer (32 bytes). For
    /// all other devices, only TempKey (32 bytes) is available.
    fn nonce(&self, _target: super::NonceTarget, _data: &[u8]) -> AtcaStatus {
        self.default_dev_status()
    }
    /// Execute a Nonce command to generate a random nonce combining a host
    /// nonce and a device random number.
    fn nonce_rand(&self, _host_nonce: &[u8], _rand_out: &mut Vec<u8>) -> AtcaStatus {
        self.default_dev_status()
    }
    /// Request ATECC to generate a cryptographic key
    fn gen_key(&self, _key_type: KeyType, _slot_number: u8) -> AtcaStatus {
        self.default_dev_status()
    }
    /// Request ATECC to import a cryptographic key
    fn import_key(&self, _key_type: KeyType, _key_data: &[u8], _slot_number: u8) -> AtcaStatus {
        self.default_dev_status()
    }
    /// Function to calculate the public key from an existing private key in a slot
    fn get_public_key(&self, _slot_number: u8, _public_key: &mut Vec<u8>) -> AtcaStatus {
        self.default_dev_status()
    }
    /// Request ATECC to generate an ECDSA signature
    fn sign_hash(&self, _mode: SignMode, _slot_number: u8, _signature: &mut Vec<u8>) -> AtcaStatus {
        self.default_dev_status()
    }
    /// Request ATECC to verify ECDSA signature
    fn verify_hash(
        &self,
        _mode: VerifyMode,
        _hash: &[u8],
        _signature: &[u8],
    ) -> Result<bool, AtcaStatus> {
        match self.dev_type {
            AtcaDeviceType::AtcaTestDevSuccess => Ok(true),
            _ => Err(self.default_dev_status()),
        }
    }
    /// Request ATECC to return own device type
    fn get_device_type(&self) -> AtcaDeviceType {
        self.dev_type
    }
    /// Request ATECC to check if its configuration is locked.
    /// If true, a chip can be used for cryptographic operations
<<<<<<< HEAD
    fn configuration_is_locked(&self) -> Result<bool, AtcaStatus> {
        match self.dev_type {
            AtcaDeviceType::AtcaTestDevSuccess
            | AtcaDeviceType::AtcaTestDevFailUnimplemented => Ok(true),
            _ => Err(self.default_dev_status()),
        }
=======
    fn configuration_is_locked(&self) -> bool {
        matches!(self.result, AtcaStatus::AtcaSuccess)
>>>>>>> d3f1086c
    }
    /// Request ATECC to check if its Data Zone is locked.
    /// If true, a chip can be used for cryptographic operations
    fn data_zone_is_locked(&self) -> bool {
        matches!(self.default_dev_status(), AtcaStatus::AtcaSuccess)
    }
    /// Request ATECC to read and return own configuration zone.
    /// Note: this function returns raw data, function get_config(..) implements a more
    /// structured return value.
    fn read_config_zone(&self, _config_data: &mut Vec<u8>) -> AtcaStatus {
        self.default_dev_status()
    }
    /// Compare internal config zone contents vs. config_data.
    /// Diagnostic function.
    fn cmp_config_zone(&self, _config_data: &mut Vec<u8>, _same_config: &mut bool) -> AtcaStatus {
        self.default_dev_status()
    }
    /// Returns a structure containing configuration data read from ATECC
    /// during initialization of the AteccDevice object.
    fn get_config(&self, _atca_slots: &mut Vec<AtcaSlot>) -> AtcaStatus {
        match self.dev_type {
            AtcaDeviceType::AtcaTestDevSuccess
            | AtcaDeviceType::AtcaTestDevFailUnimplemented => AtcaStatus::AtcaSuccess,
            _ => AtcaStatus::AtcaUnimplemented,
        }
    }

    /// A generic function that reads data from the chip
    fn read_zone(
        &self,
        _zone: u8,
        _slot: u16,
        _block: u8,
        _offset: u8,
        data: &mut Vec<u8>,
        _len: u8,
    ) -> AtcaStatus {
        data.clear();
        self.default_dev_status()
    }
    /// Command accesses some static or dynamic information from the ATECC chip
    fn info_cmd(&self, _command: InfoCmdType) -> Result<Vec<u8>, AtcaStatus> {
        match self.dev_type {
            AtcaDeviceType::AtcaTestDevSuccess => Ok(Vec::new()),
            _ => Err(self.default_dev_status()),
        }
    }

    fn set_write_encryption_key(&self, _encryption_key: &[u8]) -> AtcaStatus {
        self.result
    }

    fn get_serial_number(&self) -> [u8; ATCA_SERIAL_NUM_SIZE] {
        let mut serial_number = [0; ATCA_SERIAL_NUM_SIZE];
        if AtcaDeviceType::AtcaTestDevSuccess == self.dev_type {
            serial_number[0] = 0x01;
            serial_number[1] = 0x23;
        }

        serial_number
    }

    fn is_aes_enabled(&self) -> bool {
        matches!(self.default_dev_status(), AtcaStatus::AtcaSuccess)
    }

    fn is_kdf_aes_enabled(&self) -> bool {
        matches!(self.result, AtcaStatus::AtcaSuccess)
    }

    fn is_io_protection_key_enabled(&self) -> bool {
        matches!(self.result, AtcaStatus::AtcaSuccess)
    }

    fn get_ecdh_output_protection_state(&self) -> OutputProtectionState {
        OutputProtectionState::ClearTextAllowed
    }

    fn get_kdf_output_protection_state(&self) -> OutputProtectionState {
        OutputProtectionState::ClearTextAllowed
    }

    /// ATECC device instance destructor
    fn release(&self) -> AtcaStatus {
        match self.dev_type {
            AtcaDeviceType::AtcaTestDevFailUnimplemented 
            | AtcaDeviceType::AtcaTestDevSuccess => AtcaStatus::AtcaSuccess,
            _ => AtcaStatus::AtcaUnimplemented,
        }
    }
}

impl AteccDevice {
    pub fn new(r_iface_cfg: AtcaIfaceCfg) -> Result<AteccDevice, String> {
        let mut device = AteccDevice::default();
        match r_iface_cfg.iface_type {
            AtcaIfaceType::AtcaTestIface => (),
            _ => {
                let err = format!(
                    "Software implementation of an AteccDevice does not support interface {}",
                    r_iface_cfg.iface_type.to_string()
                );
                return Err(err);
            }
        }
        device.dev_type = match r_iface_cfg.devtype {
            AtcaDeviceType::AtcaTestDevFail => AtcaDeviceType::AtcaTestDevFail,
            AtcaDeviceType::AtcaTestDevSuccess => AtcaDeviceType::AtcaTestDevSuccess,
            AtcaDeviceType::AtcaTestDevFailUnimplemented => AtcaDeviceType::AtcaTestDevFailUnimplemented,
            _ => {
                let err = format!(
                    "Software implementation of an AteccDevice does not support interface {}",
                    r_iface_cfg.devtype.to_string()
                );
                return Err(err);
            }
        };
        Ok(device)
    }
    fn default_dev_status(&self) -> AtcaStatus {
        match self.dev_type {
            AtcaDeviceType::AtcaTestDevSuccess => AtcaStatus::AtcaSuccess,
            _ => AtcaStatus::AtcaUnimplemented,
        }
    }
}<|MERGE_RESOLUTION|>--- conflicted
+++ resolved
@@ -36,8 +36,9 @@
         rand_out.resize(ATCA_RANDOM_BUFFER_SIZE, 0u8);
         rand_out.copy_from_slice(&vector);
         match self.dev_type {
-            AtcaDeviceType::AtcaTestDevFailUnimplemented 
-            | AtcaDeviceType::AtcaTestDevSuccess => AtcaStatus::AtcaSuccess,
+            AtcaDeviceType::AtcaTestDevFailUnimplemented | AtcaDeviceType::AtcaTestDevSuccess => {
+                AtcaStatus::AtcaSuccess
+            }
             _ => AtcaStatus::AtcaUnimplemented,
         }
     }
@@ -92,17 +93,13 @@
     }
     /// Request ATECC to check if its configuration is locked.
     /// If true, a chip can be used for cryptographic operations
-<<<<<<< HEAD
-    fn configuration_is_locked(&self) -> Result<bool, AtcaStatus> {
-        match self.dev_type {
-            AtcaDeviceType::AtcaTestDevSuccess
-            | AtcaDeviceType::AtcaTestDevFailUnimplemented => Ok(true),
-            _ => Err(self.default_dev_status()),
-        }
-=======
     fn configuration_is_locked(&self) -> bool {
-        matches!(self.result, AtcaStatus::AtcaSuccess)
->>>>>>> d3f1086c
+        match self.dev_type {
+            AtcaDeviceType::AtcaTestDevFailUnimplemented | AtcaDeviceType::AtcaTestDevSuccess => {
+                true
+            }
+            _ => false,
+        }
     }
     /// Request ATECC to check if its Data Zone is locked.
     /// If true, a chip can be used for cryptographic operations
@@ -124,8 +121,9 @@
     /// during initialization of the AteccDevice object.
     fn get_config(&self, _atca_slots: &mut Vec<AtcaSlot>) -> AtcaStatus {
         match self.dev_type {
-            AtcaDeviceType::AtcaTestDevSuccess
-            | AtcaDeviceType::AtcaTestDevFailUnimplemented => AtcaStatus::AtcaSuccess,
+            AtcaDeviceType::AtcaTestDevSuccess | AtcaDeviceType::AtcaTestDevFailUnimplemented => {
+                AtcaStatus::AtcaSuccess
+            }
             _ => AtcaStatus::AtcaUnimplemented,
         }
     }
@@ -152,7 +150,7 @@
     }
 
     fn set_write_encryption_key(&self, _encryption_key: &[u8]) -> AtcaStatus {
-        self.result
+        self.default_dev_status()
     }
 
     fn get_serial_number(&self) -> [u8; ATCA_SERIAL_NUM_SIZE] {
@@ -170,11 +168,11 @@
     }
 
     fn is_kdf_aes_enabled(&self) -> bool {
-        matches!(self.result, AtcaStatus::AtcaSuccess)
+        matches!(self.default_dev_status(), AtcaStatus::AtcaSuccess)
     }
 
     fn is_io_protection_key_enabled(&self) -> bool {
-        matches!(self.result, AtcaStatus::AtcaSuccess)
+        matches!(self.default_dev_status(), AtcaStatus::AtcaSuccess)
     }
 
     fn get_ecdh_output_protection_state(&self) -> OutputProtectionState {
@@ -188,8 +186,9 @@
     /// ATECC device instance destructor
     fn release(&self) -> AtcaStatus {
         match self.dev_type {
-            AtcaDeviceType::AtcaTestDevFailUnimplemented 
-            | AtcaDeviceType::AtcaTestDevSuccess => AtcaStatus::AtcaSuccess,
+            AtcaDeviceType::AtcaTestDevFailUnimplemented | AtcaDeviceType::AtcaTestDevSuccess => {
+                AtcaStatus::AtcaSuccess
+            }
             _ => AtcaStatus::AtcaUnimplemented,
         }
     }
@@ -211,7 +210,9 @@
         device.dev_type = match r_iface_cfg.devtype {
             AtcaDeviceType::AtcaTestDevFail => AtcaDeviceType::AtcaTestDevFail,
             AtcaDeviceType::AtcaTestDevSuccess => AtcaDeviceType::AtcaTestDevSuccess,
-            AtcaDeviceType::AtcaTestDevFailUnimplemented => AtcaDeviceType::AtcaTestDevFailUnimplemented,
+            AtcaDeviceType::AtcaTestDevFailUnimplemented => {
+                AtcaDeviceType::AtcaTestDevFailUnimplemented
+            }
             _ => {
                 let err = format!(
                     "Software implementation of an AteccDevice does not support interface {}",
