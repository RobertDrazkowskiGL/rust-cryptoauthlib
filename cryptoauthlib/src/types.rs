/// An ATECC/ATSHA device buffer to load
#[repr(u8)]
#[derive(Copy, Clone, Debug, PartialEq)]
pub enum NonceTarget {
    TempKey = 0x00,
    MsgDigBuf = 0x40,
    AltKeyBuf = 0x80,
}

/// Designates the source of the data to hash with TempKey for Generate Digest
#[repr(u8)]
#[derive(Copy, Clone, Debug, PartialEq)]
pub enum GenDigZone {
    Data = 0x02,
    SharedNonce = 0x03,
}

/// Modes of calling the info_cmd() function
#[allow(dead_code)]
#[repr(u8)]
pub enum InfoCmdType {
    Revision = 0x00,
    KeyValid = 0x01,
    State = 0x02,
    Gpio = 0x03,
    VolKeyPermit = 0x04,
}

/// The mode of calling the ECDSA signature function
pub enum SignMode {
    /// The input parameter is hash to be signed
    External(Vec<u8>),
    Internal(SignEcdsaParam),
}

/// The mode of calling the ECDSA verification function
pub enum VerifyMode {
    /// The input parameter is public key
    External(Vec<u8>),
    ExternalMac(VerifyEcdsaParam),
    /// The input parameter is slot number
    Internal(u8),
    InternalMac(VerifyEcdsaParam),
}

/// Detailed parameters of calling the ECDSA signature function
pub struct SignEcdsaParam {
    /// Set to true if the signature will be used with
    /// the Verify(Invalidate) command. false for all other cases.
    pub is_invalidate: bool,
    /// Set to true if the message should incorporate
    /// the device's full serial number.
    pub is_full_sn: bool,
}

/// Detailed parameters of calling the ECDSA verification function
pub struct VerifyEcdsaParam {
    /// Public key for ExternalMac mode 
    pub public_key: Option<Vec<u8>>,
    /// Slot number for InternalMac mode
    pub slot_number: Option<u8>,
    /// System nonce (32 byte) used for the verification MAC
    pub num_in: Vec<u8>,
    /// IO protection key for verifying the validation MAC
    pub io_key: u8,
}

impl Default for VerifyEcdsaParam {
    fn default() -> VerifyEcdsaParam {
        VerifyEcdsaParam {
            public_key: None,
            slot_number: None,
            num_in: Vec::new(),
            io_key: 0x00,
        }
    }
}

/// An ATECC slot
#[derive(Copy, Clone, Debug)]
pub struct AtcaSlot {
    /// ATECC slot id (for diagnostic)
    pub id: u8,
    /// Lock status of slot (locked or not). If is_locked is true,
    /// slot cannot be written
    pub is_locked: bool,
    /// Slot configuration as can be read from configuration zone
    pub config: SlotConfig,
}

impl Default for AtcaSlot {
<<<<<<< HEAD
    fn default() -> AtcaSlot {
        unsafe { std::mem::zeroed() }
=======
    fn default() -> Self {
        AtcaSlot {
            id: 0u8,
            is_locked: false,
            config: SlotConfig::default(),
        }
>>>>>>> 47d0d03e
    }
}

/// Detailed ATECC key slot configuration
#[derive(Copy, Clone, Debug)]
pub struct SlotConfig {
    /// Controls the ability to modify the data in this slot.
    pub write_config: WriteConfig,

    pub key_type: KeyType,

    pub read_key: ReadKey,

    pub ecc_key_attr: EccKeyAttr,

    /// The index into the X509format array within the Configuration zone
    /// which corresponds to this slot.
    /// If the corresponding format byte is zero, then the public key
    /// can be validated by any format signature by the parent.
    /// If the corresponding format byte is non-zero, then the validating
    /// certificate must be of a certain length;
    /// the stored public key must be locateindicates this slot contains
    /// an ECC private key at a certain place within the message and the SHA()
    /// commands must be used to generate the digest of the message.
    /// Must be zero if the slot does not contain a public key.
    /// Valid range from 0 to 3.
    pub x509id: u8,

    /// If 'req_auth' is true, this field points to the key that must be used
    /// for authorization before the key associated with this slot may be used.
    /// Must be zero if 'req_auth' is false.
    /// Valid range from 0 to 15.
    pub auth_key: u8,

    /// Use this key to validate and encrypt data written to the slot
    /// indicated by this variable.
    /// Valid range from 0 to 15.
    pub write_key: u8,

    /// true = The contents of this slot are secret – Clear text reads are prohibited
    /// and both 4-byte reads and writes are prohibited.
    /// This variable must be true if 'encrypt_read' is a true or if 'write_config'
    /// has any value other than 'Always' to ensure proper operation of the device.
    /// false = The contents of this slot should contain neither confidential data nor keys.
    /// The GenKey and Sign commands will fail if 'is_secret'
    /// is set to false for any ECC private key.
    pub is_secret: bool,
<<<<<<< HEAD

    /// true = The key stored in the slot is "Limited Use".
    /// The number of uses of this key is limited by a in chip monotonic counter.
    /// false = There are no usage limitations.
    pub limited_use: bool,

    /// true = The key stored in the slot is intended for verification usage
    /// and cannot be used by the MAC or HMAC commands.
    /// When this key is used to generate or modify TempKey,
    /// then that value may not be used by the MAC and HMAC commands.
    /// Also cannot be used with the SHA command in HMAC mode.
    /// false = The key stored in the slot can be used by all commands.
    pub no_mac: bool,

    /// true = Use of this key is prohibited for all commands other than
    /// GenKey if the PersistentLatch is zero.
    /// GenKey is permitted regardless of the state of the latch.
    /// false = Use of this key is independent of the state of the PersistentLatch.
    pub persistent_disable: bool,

    /// true = Before this key must be used, a prior authorization using
    /// the key pointed to by AuthKey must be completed successfully
    /// prior to cryptographic use of the key.
    /// Applies to all key types, both public, secret, and private.
    /// false = No prior authorization is required.
    pub req_auth: bool,

=======

    /// true = The key stored in the slot is "Limited Use".
    /// The number of uses of this key is limited by a in chip monotonic counter.
    /// false = There are no usage limitations.
    pub limited_use: bool,

    /// true = The key stored in the slot is intended for verification usage
    /// and cannot be used by the MAC or HMAC commands.
    /// When this key is used to generate or modify TempKey,
    /// then that value may not be used by the MAC and HMAC commands.
    /// Also cannot be used with the SHA command in HMAC mode.
    /// false = The key stored in the slot can be used by all commands.
    pub no_mac: bool,

    /// true = Use of this key is prohibited for all commands other than
    /// GenKey if the PersistentLatch is zero.
    /// GenKey is permitted regardless of the state of the latch.
    /// false = Use of this key is independent of the state of the PersistentLatch.
    pub persistent_disable: bool,

    /// true = Before this key must be used, a prior authorization using
    /// the key pointed to by AuthKey must be completed successfully
    /// prior to cryptographic use of the key.
    /// Applies to all key types, both public, secret, and private.
    /// false = No prior authorization is required.
    pub req_auth: bool,

>>>>>>> 47d0d03e
    /// If true then a random nonce is required for
    /// GenKey, MAC, CheckMac, Verify, DeriveKey, and GenDig commands.
    pub req_random: bool,

    /// If true then this slot can be individually locked using the Lock command.
    pub lockable: bool,

    /// If 'is_private' indicates this slot contains an ECC private key:
    /// false = The public version of this key can never be generated.
    /// Use this mode for the highest security.
    /// true = The public version of this key can always be generated.
    /// If 'is_private' indicates that this slot does not contain an ECC private key,
    /// then this bit may be used to control validity of public keys.
    /// If so configured, the Verify command will only use a stored public key
    /// to verify a signature if it has been validated.
    /// The Sign and Info commands are used to report the validity state.
    /// The public key validity feature is ignored by all other commands
    /// and applies only to Slots 8 - 15.
    /// false = The public key in this slot can be used by the Verify command
    /// without being validated.
    /// true = The public key in this slot can be used by the Verify command
    /// only if the public key in the slot has been validated.
    /// When this slot is written for any reason, the most significant four bits
    /// of byte 0 of block 0 will be set to 0xA to invalidate the slot.
    /// The Verify command can be used to write those bits to 0x05 to validate the slot.
    /// If this slot contains a key of type Data or AES, then the 'pub_info' bit
    /// controls whether or not the KDF command write data into this slot.
    /// If true, then writes by KDF are allowed.
    /// If false, KDF may not write to this slot.
    pub pub_info: bool,
}

<<<<<<< HEAD
=======
impl Default for SlotConfig {
    fn default() -> Self {
        SlotConfig {
            write_config: WriteConfig::Rfu,
            key_type: KeyType::Rfu,
            read_key: ReadKey::default(),
            ecc_key_attr: EccKeyAttr::default(),
            x509id: 0u8,
            auth_key: 0u8,
            write_key: 0u8,
            is_secret: false,
            limited_use: false,
            no_mac: false,
            persistent_disable: false,
            req_auth: false,
            req_random: false,
            lockable: false,
            pub_info: false,
        }
    }
}

>>>>>>> 47d0d03e
/// Detailed ECC key attributes as stored in slot configuration
#[derive(Copy, Clone, Debug)]
pub struct EccKeyAttr {
    /// true = The key slot contains an ECC private key and
    /// can be accessed only with the Sign, GenKey, and PrivWrite commands.
    /// false = The key slot does not contain an ECC private key and
    /// cannot be accessed with the Sign, GenKey, and PrivWrite commands.
    /// It may contain an ECC public key, a SHA key, or data.
    pub is_private: bool,

    /// Slots containing private keys can never be read
    /// so the fields below are only valid if 'is_private' is true.

    /// false = External signatures of arbitrary messages are not enabled.
    /// true = External signatures of arbitrary messages are enabled.
    pub ext_sign: bool,

    /// false = Internal signatures of messages are not enabled.
    /// true = Internal signatures of messages generated by
    /// GenDig or GenKey are enabled.
    pub int_sign: bool,

    /// false = ECDH operation is not permitted for this key.
    /// true = ECDH operation is permitted for this key.
    pub ecdh_operation: bool,

    /// false = ECDH master secret will be output in the clear.
    /// true = Master secret will be written into slot N+1.
    /// (Can only be set to true for even number slots and
    /// should always be false for odd number slots)
    /// This bit is ignored if 'ecdh_operation' is false.
    pub ecdh_secret_out: bool,
}

<<<<<<< HEAD
=======
impl Default for EccKeyAttr {
    fn default() -> Self {
        EccKeyAttr {
            is_private: false,
            ext_sign: false,
            int_sign: false,
            ecdh_operation: false,
            ecdh_secret_out: false,
        }
    }
}

>>>>>>> 47d0d03e
/// Detailed ATECC key slot read attributes
#[derive(Copy, Clone, Debug)]
pub struct ReadKey {
    /// true = Reads from this slot will be encrypted using the procedure
    /// specified in the Read command using value of 'slot_number'
    /// to generate the encryption key. No input MAC is required.
    /// If this bit is true, then 'is_secret'
    /// from 'SlotConfig' struct must also be set.
    /// false = Clear text reads may be permitted,
    /// and the 'slot_number' field is irrelevant.
    pub encrypt_read: bool,

    /// Valid range from 0 to 15.
    /// If 0 then this slot can be the source for the CheckMac copy operation.
    /// Do not use zero as a default. Do not set this field to zero
    /// unless the CheckMac copy operation is explicitly desired,
    /// regardless of any other read/write restrictions.
    pub slot_number: u8,
}

<<<<<<< HEAD
=======
impl Default for ReadKey {
    fn default() -> Self {
        ReadKey {
            encrypt_read: false,
            slot_number: 0u8,
        }
    }
}

>>>>>>> 47d0d03e
/// Detailed ATECC key slot write configuration
#[derive(Copy, Clone, Debug, PartialEq)]
pub enum WriteConfig {
    Rfu,    // do not use

    /// Clear text writes are always permitted on this slot.
    /// Slots set to always should never be used as key storage.
    /// Either 4 or 32 bytes may be written to this slot.
    Always,

    /// If a validated public key is stored in the slot, writes are prohibited.
    /// Use Verify(Invalidate) to invalidate prior to writing.
    /// Do not use this mode unless slot contains a public key.
    PubInvalid,

    /// Writes are never permitted on this slot using the Write command.
    /// Slots set to never can still be used as key storage.
    Never,

    /// Writes to this slot require a properly computed MAC,
    /// and the input data must be encrypted by the system with WriteKey
    /// using the encryption algorithm documented in the Write command description.
    /// 4-byte writes to this slot are prohibited.
    Encrypt,
}

/// ATECC key slot types
#[derive(Copy, Clone, Debug, PartialEq)]
pub enum KeyType {
    /// Do not use (Reserved for Future Use)
    Rfu,
    /// Slot may contain ECC key
    P256EccKey,
    /// Slot may contain AES key
    Aes,
    /// Slot may contain hash value or a raw text
    ShaOrText,
}

/// ATECC interface configuration
#[derive(Copy, Clone)]
pub struct AtcaIfaceCfg {
    /// ATECC interface type
    iface_type: AtcaIfaceType,
    /// ATECC device type
    devtype: AtcaDeviceType,
    /// ATECC interface details (contents depend on interface type).
    /// Not needed at all for "test-interface"
    iface: Option<AtcaIface>,
    wake_delay: u16,
    rx_retries: i32,
} // pub struct AtcaIfaceCfg

/// ATECC interface
// Only one can be instantiated at a time
#[derive(Copy, Clone)]
pub union AtcaIface {
    /// ATECC I2C interface settings
    pub atcai2c: AtcaIfaceI2c,
    // pub atcaswi: AtcaIfaceSwi,
    // pub atcauart: AtcaIfaceUart,
    // pub atcahid: AtcaIfaceHid,
} // pub union AtcaIface

/// ATECC I2C interface details
#[derive(Copy, Clone)]
pub struct AtcaIfaceI2c {
    /// ATECC I2C bus address
    slave_address: u8,
    /// ATECC I2C bus number
    bus: u8,
    /// ATECC I2C bus baud rate
    baud: u32,
} // pub struct AtcaIfaceI2c

/// Supported ATECC interfaces
#[derive(PartialEq, Copy, Clone, Display)]
pub enum AtcaIfaceType {
    AtcaI2cIface,
    AtcaSwiIface,
    AtcaUartIface,
    AtcaSpiIface,
    AtcaHidIface,
    AtcaCustomIface,
    AtcaTestIface,
    AtcaUnknownIface,
} // pub enum AtcaIfaceType

/// ATECC/ATSHA device types supported by CryptoAuth library
#[derive(PartialEq, Debug, Display, Copy, Clone)]
pub enum AtcaDeviceType {
    ATSHA204A,
    ATECC108A,
    ATECC508A,
    ATECC608A,
    ATSHA206A,
    AtcaTestDevFail,
    AtcaTestDevSuccess,
    AtcaTestDevNone,
<<<<<<< HEAD
=======
    AtcaTestDevFailUnimplemented,
>>>>>>> 47d0d03e
    AtcaDevUnknown,
} // pub enum AtcaDeviceType

/// Return status for device accessing functions
#[derive(Debug, Copy, Clone, Display, PartialEq)]
pub enum AtcaStatus {
    /// Function succeeded.
    AtcaSuccess,
    AtcaConfigZoneLocked,
    AtcaDataZoneLocked,
    /// response status byte indicates CheckMac failure (status byte = 0x01)
    AtcaWakeFailed,
    /// response status byte indicates CheckMac failure (status byte = 0x01)
    AtcaCheckMacVerifyFailed,
    /// response status byte indicates parsing error (status byte = 0x03)
    AtcaParseError,
    /// response status byte indicates DEVICE did not receive data properly (status byte = 0xFF)
    AtcaStatusCrc,
    /// response status byte is unknown
    AtcaStatusUnknown,
    /// response status byte is ECC fault (status byte = 0x05)
    AtcaStatusEcc,
    /// response status byte is Self Test Error, chip in failure mode (status byte = 0x07)
    AtcaStatusSelftestError,
    /// Function could not execute due to incorrect condition / state.
    AtcaFuncFail,
    /// unspecified error
    AtcaGenFail,
    /// bad argument (out of range, null pointer, etc.)
    AtcaBadParam,
    /// invalid device id, id not set
    AtcaInvalidId,
    /// Count value is out of range or greater than buffer size.
    AtcaInvalidSize,
    /// CRC error in data received from device
    AtcaRxCrcError,
    /// Timed out while waiting for response. Number of bytes received is > 0.
    AtcaRxFail,
    /// Not an error while the Command layer is polling for a command response.
    AtcaRxNoResponse,
    /// Re-synchronization succeeded, but only after generating a Wake-up
    AtcaResyncWithWakeup,
    /// for protocols needing parity
    AtcaParityError,
    /// for Microchip PHY protocol, timeout on transmission waiting for master
    AtcaTxTimeout,
    /// for Microchip PHY protocol, timeout on receipt waiting for master
    AtcaRxTimeout,
    /// Device did not respond too many times during a transmission. Could indicate no device present.
    AtcaTooManyCommRetries,
    /// Supplied buffer is too small for data required
    AtcaSmallBuffer,
    /// Communication with device failed. Same as in hardware dependent modules.
    AtcaCommFail,
    /// Timed out while waiting for response. Number of bytes received is 0.
    AtcaTimeout,
    /// opcode is not supported by the device
    AtcaBadOpcode,
    /// received proper wake token
    AtcaWakeSuccess,
    /// chip was in a state where it could not execute the command, response status byte indicates command execution error (status byte = 0x0F)
    AtcaExecutionError,
    /// Function or some element of it hasn't been implemented yet
    AtcaUnimplemented,
    /// Code failed run-time consistency check
    AtcaAssertFailure,
    /// Failed to write
    AtcaTxFail,
    /// required zone was not locked
    AtcaNotLocked,
    /// For protocols that support device discovery (kit protocol), no devices were found
    AtcaNoDevices,
    /// random number generator health test error
    AtcaHealthTestError,
    /// Couldn't allocate required memory
    AtcaAllocFailure,
    /// Use flags on the device indicates its consumed fully
    AtcaUseFlagsConsumed,
    /// Unknown error occured
    AtcaUnknown,
} // pub enum AtcaStatus

#[derive(Debug)]
struct AtcaIfaceCfgPtrWrapper {
    ptr: *mut cryptoauthlib_sys::ATCAIfaceCfg,
}

unsafe impl Send for AtcaIfaceCfgPtrWrapper {}
unsafe impl Sync for AtcaIfaceCfgPtrWrapper {}<|MERGE_RESOLUTION|>--- conflicted
+++ resolved
@@ -89,17 +89,12 @@
 }
 
 impl Default for AtcaSlot {
-<<<<<<< HEAD
-    fn default() -> AtcaSlot {
-        unsafe { std::mem::zeroed() }
-=======
     fn default() -> Self {
         AtcaSlot {
             id: 0u8,
             is_locked: false,
             config: SlotConfig::default(),
         }
->>>>>>> 47d0d03e
     }
 }
 
@@ -147,7 +142,6 @@
     /// The GenKey and Sign commands will fail if 'is_secret'
     /// is set to false for any ECC private key.
     pub is_secret: bool,
-<<<<<<< HEAD
 
     /// true = The key stored in the slot is "Limited Use".
     /// The number of uses of this key is limited by a in chip monotonic counter.
@@ -175,35 +169,6 @@
     /// false = No prior authorization is required.
     pub req_auth: bool,
 
-=======
-
-    /// true = The key stored in the slot is "Limited Use".
-    /// The number of uses of this key is limited by a in chip monotonic counter.
-    /// false = There are no usage limitations.
-    pub limited_use: bool,
-
-    /// true = The key stored in the slot is intended for verification usage
-    /// and cannot be used by the MAC or HMAC commands.
-    /// When this key is used to generate or modify TempKey,
-    /// then that value may not be used by the MAC and HMAC commands.
-    /// Also cannot be used with the SHA command in HMAC mode.
-    /// false = The key stored in the slot can be used by all commands.
-    pub no_mac: bool,
-
-    /// true = Use of this key is prohibited for all commands other than
-    /// GenKey if the PersistentLatch is zero.
-    /// GenKey is permitted regardless of the state of the latch.
-    /// false = Use of this key is independent of the state of the PersistentLatch.
-    pub persistent_disable: bool,
-
-    /// true = Before this key must be used, a prior authorization using
-    /// the key pointed to by AuthKey must be completed successfully
-    /// prior to cryptographic use of the key.
-    /// Applies to all key types, both public, secret, and private.
-    /// false = No prior authorization is required.
-    pub req_auth: bool,
-
->>>>>>> 47d0d03e
     /// If true then a random nonce is required for
     /// GenKey, MAC, CheckMac, Verify, DeriveKey, and GenDig commands.
     pub req_random: bool,
@@ -236,8 +201,6 @@
     pub pub_info: bool,
 }
 
-<<<<<<< HEAD
-=======
 impl Default for SlotConfig {
     fn default() -> Self {
         SlotConfig {
@@ -260,7 +223,6 @@
     }
 }
 
->>>>>>> 47d0d03e
 /// Detailed ECC key attributes as stored in slot configuration
 #[derive(Copy, Clone, Debug)]
 pub struct EccKeyAttr {
@@ -295,8 +257,6 @@
     pub ecdh_secret_out: bool,
 }
 
-<<<<<<< HEAD
-=======
 impl Default for EccKeyAttr {
     fn default() -> Self {
         EccKeyAttr {
@@ -309,7 +269,6 @@
     }
 }
 
->>>>>>> 47d0d03e
 /// Detailed ATECC key slot read attributes
 #[derive(Copy, Clone, Debug)]
 pub struct ReadKey {
@@ -330,8 +289,6 @@
     pub slot_number: u8,
 }
 
-<<<<<<< HEAD
-=======
 impl Default for ReadKey {
     fn default() -> Self {
         ReadKey {
@@ -341,7 +298,6 @@
     }
 }
 
->>>>>>> 47d0d03e
 /// Detailed ATECC key slot write configuration
 #[derive(Copy, Clone, Debug, PartialEq)]
 pub enum WriteConfig {
@@ -441,10 +397,7 @@
     AtcaTestDevFail,
     AtcaTestDevSuccess,
     AtcaTestDevNone,
-<<<<<<< HEAD
-=======
     AtcaTestDevFailUnimplemented,
->>>>>>> 47d0d03e
     AtcaDevUnknown,
 } // pub enum AtcaDeviceType
 
